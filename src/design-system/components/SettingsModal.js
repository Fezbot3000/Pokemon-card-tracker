import React, { useState, useRef, useEffect } from 'react';
import PropTypes from 'prop-types';
<<<<<<< HEAD
import { storage, functions, httpsCallable } from '../../services/firebase';
import { stripDebugProps } from '../../utils/stripDebugProps';
import { Modal, Button, ConfirmDialog, Icon, toast as toastService } from '../';
=======
import { useTheme } from '../contexts/ThemeContext';
import Icon from '../atoms/Icon';
import { Modal, Button, ConfirmDialog } from '../';
>>>>>>> 2d21c4f1
import FormField from '../molecules/FormField';
import SettingsPanel from '../molecules/SettingsPanel';
import SettingsNavItem from '../atoms/SettingsNavItem';
<<<<<<< HEAD
import { useTheme } from '../contexts/ThemeContext';
import { useAuth } from '../contexts/AuthContext';
import { ref, uploadBytes, getDownloadURL } from 'firebase/storage';
import JSZip from 'jszip';
import db from '../../services/db';
=======
import '../styles/animations.css';
import { ref, uploadBytes, getDownloadURL } from 'firebase/storage';
import { storage } from '../../firebase';
import { useAuth } from '../contexts/AuthContext';
import JSZip from 'jszip';
import { stripDebugProps } from '../../utils/stripDebugProps';
import DataManagementSection from '../../components/DataManagementSection';
import CloudSync from '../../components/CloudSync';
>>>>>>> 2d21c4f1

/**
 * SettingsModal Component
 * 
 * A comprehensive settings modal that provides access to app settings,
 * user profile, data management, and theme controls.
 */
const SettingsModal = ({ 
  isOpen, 
  onClose, 
  selectedCollection,
  collections = [],
  onRenameCollection, 
  onDeleteCollection,
  refreshCollections,
  onExportData,
  onImportCollection,
  onUpdatePrices,
  onImportBaseData,
  userData = null,
  onSignOut,
  onResetData,
  onStartTutorial,
  className = '',
  ...props 
}) => {
  const { theme, toggleTheme } = useTheme();
  const isDarkMode = theme === 'dark';
  const { currentUser } = useAuth();
  const [isRenaming, setIsRenaming] = useState(false);
  const [newCollectionName, setNewCollectionName] = useState('');
  const [isExporting, setIsExporting] = useState(false);
<<<<<<< HEAD
  const [isCloudBackingUp, setIsCloudBackingUp] = useState(false);
  const [isCloudRestoring, setIsCloudRestoring] = useState(false);
  const [cloudSyncProgress, setCloudSyncProgress] = useState(0);
  const [cloudSyncStatus, setCloudSyncStatus] = useState('');
  const [importStep, setImportStep] = useState(0); // 0 = not importing, 1-4 = import steps
  const [importProgress, setImportProgress] = useState(0);
  const [isUpdatingPrices, setIsUpdatingPrices] = useState(false);
  const [isImportingBaseData, setIsImportingBaseData] = useState(false);
  const [isImporting, setIsImporting] = useState(false);
  const [isFixingSecurity, setIsFixingSecurity] = useState(false);
=======
>>>>>>> 2d21c4f1
  const [activeTab, setActiveTab] = useState('general');
  const [collectionToDelete, setCollectionToDelete] = useState('');
  const [profile, setProfile] = useState({
    firstName: '',
    lastName: '',
    mobileNumber: '',
    address: '',
    companyName: ''
  });
  const [collectionToRename, setCollectionToRename] = useState('');
  const [showSecurityFixConfirm, setShowSecurityFixConfirm] = useState(false);
  const fileInputRef = useRef(null);
  const importBaseDataRef = useRef(null);

  // Initialize collection to rename 
  useEffect(() => {
    if (collections.length > 0) {
      const firstCollection = collections.find(c => c !== 'All Cards') || collections[0];
      setCollectionToRename(firstCollection);
    }
  }, [collections]);

  // Load profile data from props
  useEffect(() => {
    if (userData) {
      setProfile(userData);
    }
  }, [userData]);

  // Handle profile changes
  const handleProfileChange = (e) => {
    const { name, value } = e.target;
    setProfile(prev => ({
      ...prev,
      [name]: value
    }));
  };

  // Save profile
  const handleProfileSave = async () => {
    try {
      // This would call a provided callback for saving the profile
      // For now, we'll just show a toast
      toastService.success('Profile saved successfully');
    } catch (error) {
      console.error('Error saving profile:', error);
      toastService.error('Failed to save profile');
    }
  };

  const handleRenameConfirm = () => {
    if (newCollectionName && newCollectionName !== collectionToRename) {
      onRenameCollection(collectionToRename, newCollectionName);
      setIsRenaming(false);
      toastService.success('Collection renamed successfully!');
    }
  };

  const handleStartRenaming = () => {
    setNewCollectionName(collectionToRename);
    setIsRenaming(true);
  };

  const handleExport = async () => {
    setIsExporting(true);
    try {
      await onExportData();
      toastService.success('Data exported successfully!');
    } catch (error) {
      toastService.error('Failed to export data: ' + error.message);
    } finally {
      setIsExporting(false);
    }
  };

  const handleImport = () => {
    if (fileInputRef.current) {
      fileInputRef.current.click();
    }
  };

  const handleImportBaseData = () => {
    if (importBaseDataRef.current) {
      importBaseDataRef.current.click();
    }
  };

  // Handle file import
  const handleFileChange = async (e) => {
    const file = e.target.files[0];
    if (!file) return;
    
    try {
      setIsImporting(true);
      
      if (onImportCollection) {
        // Call the import function
        await onImportCollection(file);
        toastService.success('Data imported successfully!');
        
        // Refresh collections if needed
        if (refreshCollections) {
          refreshCollections();
        }
      }
    } catch (error) {
      console.error('Import error:', error);
      toastService.error(`Import failed: ${error.message}`);
    } finally {
      setIsImporting(false);
      // Reset the file input
      e.target.value = '';
    }
  };

  const handleUpdatePrices = async () => {
    try {
      await onUpdatePrices();
      toastService.success('Prices updated successfully!');
    } catch (error) {
      toastService.error('Failed to update prices: ' + error.message);
    }
  };

  const handleImportBaseDataChange = (e) => {
    const file = e.target.files?.[0];
    if (file) {
      onImportBaseData(file)
        .then(() => {
          toastService.success('Base data imported successfully!');
        })
        .catch((error) => {
          toastService.error('Failed to import base data: ' + error.message);
        })
        .finally(() => {
          e.target.value = '';
        });
    }
  };

  // Verify data security
  const handleVerifyDataSecurity = async () => {
    setIsImportingBaseData(true);
    try {
      // Show a loading toast
      toastService.loading('Checking data security...', { duration: 10000, id: 'security-check' });
      
      // Get the current user ID
      const userId = currentUser?.uid;
      if (!userId) {
        throw new Error('User not logged in');
      }
      
      // Check if collections are stored with user ID
      const securityCheckResult = await db.verifyDataSecurity(userId);
      
      // Log detailed results to console for debugging
      console.log('Security check complete:', securityCheckResult);
      
      if (securityCheckResult.secure) {
        toastService.success(`Data security verified: All data is properly secured with your user ID. (${securityCheckResult.details.totalCollections} collections, ${securityCheckResult.details.totalImages} images)`, { id: 'security-check' });
      } else {
        // If data is not secure, show a warning with details and offer to fix it
        let detailMessage = '';
        
        if (securityCheckResult.details.unsecuredCollections?.length > 0) {
          detailMessage += `Collections: ${securityCheckResult.details.unsecuredCollections.map(c => c.name).join(', ')}. `;
        }
        
        if (securityCheckResult.details.unsecuredImages?.length > 0) {
          const imageCount = securityCheckResult.details.totalUnsecuredImages;
          detailMessage += `Images: ${imageCount} image${imageCount !== 1 ? 's' : ''} not secured.`;
        }
        
        toastService.error(
          `Security issue detected: ${securityCheckResult.message}. ${detailMessage} Click "Fix Security" to secure your data.`, 
          { 
            id: 'security-check',
            duration: 15000
          }
        );
        
        // Show confirmation dialog to fix security
        setShowSecurityFixConfirm(true);
      }
    } catch (error) {
      console.error('Error verifying data security:', error);
      toastService.error(`Security check failed: ${error.message}`, { id: 'security-check' });
    } finally {
      setIsImportingBaseData(false);
    }
  };

  // Fix data security issues
  const handleFixDataSecurity = async () => {
    setIsFixingSecurity(true);
    try {
      // Show a loading toast
      toastService.loading('Fixing data security...', { duration: 10000, id: 'security-fix' });
      
      // Get the current user ID
      const userId = currentUser?.uid;
      if (!userId) {
        throw new Error('User not logged in');
      }
      
      // Fix security by properly associating data with user ID
      await db.fixDataSecurity(userId);
      
      // Close the confirmation dialog
      setShowSecurityFixConfirm(false);
      
      // Show success message
      toastService.success('Data security has been fixed. Your data is now properly secured.', { id: 'security-fix' });
      
      // Refresh collections if needed
      if (refreshCollections) {
        refreshCollections();
      }
    } catch (error) {
      console.error('Error fixing data security:', error);
      toastService.error(`Failed to fix security: ${error.message}`, { id: 'security-fix' });
    } finally {
      setIsFixingSecurity(false);
    }
  };

  // --- State for custom reset confirmation dialog ---
  const [showResetConfirm, setShowResetConfirm] = useState(false);

  const handleResetData = () => {
    setShowResetConfirm(true);
  };

  const handleConfirmReset = async () => {
    console.log('[SettingsModal] handleConfirmReset called');
    setShowResetConfirm(false);
    if (onResetData) {
      try {
        await onResetData();
        console.log('[SettingsModal] onResetData completed');
      } catch (err) {
        console.error('[SettingsModal] Error in onResetData:', err);
      }
    } else {
      console.warn('[SettingsModal] onResetData is not defined');
    }
  };

  const handleCancelReset = () => {
    setShowResetConfirm(false);
  };

<<<<<<< HEAD
  // Handle cloud backup
  const handleCloudBackup = async () => {
    if (!currentUser) {
      toastService.error('You must be logged in to use cloud backup');
      return;
    }

    setIsCloudBackingUp(true);
    setCloudSyncProgress(10);
    setCloudSyncStatus('Backing up to cloud...');
    
    // Show a simple loading toast
    toastService.loading('Backing up to cloud...', { duration: 60000, id: 'cloud-backup' });

    try {
      // Create the backup in the background
      if (!onExportData) {
        throw new Error('Export functionality not available');
      }
      
      // Log for debugging
      console.log('Starting cloud backup process...');
      console.log('onExportData available:', !!onExportData);
      console.log('Using direct Firebase Storage approach...');
      
      // Increment progress
      setCloudSyncProgress(30);
      
      // Create backup without showing UI or download dialog
      console.log('Calling onExportData with returnBlob: true');
      const blob = await onExportData({ returnBlob: true });
      
      console.log('Received blob from onExportData:', !!blob);
      
      if (!blob) {
        throw new Error('Failed to create backup file');
      }
      
      // Increment progress
      setCloudSyncProgress(50);
      
      try {
        // Upload directly to Firebase Storage
        console.log('Uploading directly to Firebase Storage...');
        
        // Create a reference to the backup file location
        const userId = currentUser.uid;
        const backupPath = `users/${userId}/backups/latest-backup.zip`;
        const storageRef = ref(storage, backupPath);
        
        // Upload the blob
        await uploadBytes(storageRef, blob, {
          contentType: 'application/zip',
          customMetadata: {
            uploadTime: new Date().toISOString(),
            userId: userId
          }
        });
        
        console.log('Upload completed successfully');
        
        // Update last sync timestamp
        localStorage.setItem('lastCloudSync', new Date().toISOString());
        
        // Complete
        setCloudSyncProgress(100);
        toastService.success('Backup complete', { id: 'cloud-backup' });
      } catch (uploadError) {
        console.error('Error uploading to Firebase Storage:', uploadError);
        
        // If the upload fails, save locally as a fallback
        if (process.env.NODE_ENV === 'development') {
          console.log('Upload failed, saving locally as fallback in development mode');
          
          // Create a download link for the backup file
          const link = document.createElement('a');
          link.href = URL.createObjectURL(blob);
          const timestamp = new Date().toISOString().split('T')[0];
          link.download = `pokemon-card-tracker-backup-${timestamp}.zip`;
          
          // Trigger the download
          document.body.appendChild(link);
          link.click();
          
          // Clean up
          setTimeout(() => {
            URL.revokeObjectURL(link.href);
            document.body.removeChild(link);
          }, 100);
          
          // Update last sync timestamp
          localStorage.setItem('lastCloudSync', new Date().toISOString());
          
          // Complete
          setCloudSyncProgress(100);
          toastService.success('Backup saved locally (cloud upload failed)', { id: 'cloud-backup' });
        } else {
          // In production, propagate the error
          throw uploadError;
        }
      }
    } catch (error) {
      console.error('Cloud backup error:', error);
      toastService.error(`Backup failed: ${error.message}`, { id: 'cloud-backup' });
      setCloudSyncStatus('Failed');
    } finally {
      setTimeout(() => {
        setIsCloudBackingUp(false);
        setCloudSyncStatus('');
      }, 2000); // Keep the status visible briefly after completion
    }
  };

  // Handle cloud restore
  const handleCloudRestore = async () => {
    if (!currentUser) {
      toastService.error('You must be logged in to restore from cloud');
      return;
    }

    setIsCloudRestoring(true);
    setCloudSyncProgress(10);
    setCloudSyncStatus('Restoring from cloud...');
    
    // Show a simple loading toast
    toastService.loading('Restoring from cloud...', { duration: 60000, id: 'cloud-restore' });

    try {
      // Log for debugging
      console.log('Starting cloud restore process...');
      console.log('Using direct Firebase Storage approach...');
      
      // Get the download URL in the background
      setCloudSyncProgress(30);
      
      // Create a reference to the backup file in Firebase Storage
      const userId = currentUser.uid;
      const backupPath = `users/${userId}/backups/latest-backup.zip`;
      const storageRef = ref(storage, backupPath);
      
      try {
        // Get the download URL directly from Firebase Storage
        console.log('Getting download URL from Firebase Storage...');
        
        const downloadURL = await getDownloadURL(storageRef);
        
        console.log('Download URL generated successfully:', downloadURL);
        
        // Increment progress
        setCloudSyncProgress(50);
        
        // Fetch the file in the background
        console.log('Fetching backup file...');
        const response = await fetch(downloadURL);
        if (!response.ok) {
          throw new Error(`Download failed (${response.status})`);
        }
        
        // Get the data as a blob
        console.log('Converting response to blob...');
        const blob = await response.blob();
        
        // Increment progress
        setCloudSyncProgress(70);
        
        // Create a File object from the blob
        console.log('Creating File object from blob...');
        const file = new File([blob], 'backup.zip', { type: 'application/zip' });
        
        // Use the import function to handle the restore
        if (!onImportCollection) {
          throw new Error('Import functionality not available');
        }
        
        // Import the backup
        console.log('Calling onImportCollection with file...');
        await onImportCollection(file);
        console.log('Import completed successfully');
        
        // Update last sync timestamp
        localStorage.setItem('lastCloudRestore', Date.now().toString());
        
        // Refresh collections if needed
        if (refreshCollections) {
          console.log('Refreshing collections...');
          refreshCollections();
        }
        
        // Complete
        setCloudSyncProgress(100);
        toastService.success('Restore complete', { id: 'cloud-restore' });
      } catch (storageError) {
        console.error('Firebase Storage error:', storageError);
        throw new Error(`Firebase Storage error: ${storageError.message}`);
      }
      
    } catch (error) {
      console.error('Cloud restore error:', error);
      toastService.error(`Restore failed: ${error.message}`, { id: 'cloud-restore' });
      setCloudSyncStatus('Failed');
    } finally {
      setTimeout(() => {
        setIsCloudRestoring(false);
        setCloudSyncStatus('');
      }, 2000); // Keep the status visible briefly after completion
    }
  };

=======
>>>>>>> 2d21c4f1
  return (
    <>
      <Modal
        isOpen={isOpen}
        onClose={onClose}
        title="Settings"
        footer={
          <div className="flex items-center justify-end w-full">
            <Button
              variant="secondary"
              onClick={onClose}
            >
              Done
            </Button>
          </div>
        }
        position="right"
        className={`max-w-screen-lg mx-auto ${className}`}
        ariaLabel="Settings"
        size="full"
        closeOnClickOutside={false}
        {...stripDebugProps(props)}
      >
        <div className="flex flex-col lg:flex-row h-full" {...stripDebugProps(props)}>
          {/* Navigation sidebar */}
          <nav className="w-full lg:w-48 shrink-0 border-b lg:border-b-0 lg:border-r border-gray-200 dark:border-indigo-900/20 mb-4 lg:mb-0 lg:pr-4">
            <div className="flex flex-row lg:flex-col space-x-4 lg:space-x-0 lg:space-y-2 p-4">
              <SettingsNavItem 
                icon="settings" 
                label="General" 
                isActive={activeTab === 'general'}
                onClick={() => setActiveTab('general')}
              />
              <SettingsNavItem 
                icon="account_circle" 
                label="Account" 
                isActive={activeTab === 'account'}
                onClick={() => setActiveTab('account')}
              />
              <SettingsNavItem 
                icon="code" 
                label="Development" 
                isActive={activeTab === 'development'}
                onClick={() => setActiveTab('development')}
              />
            </div>
          </nav>

          {/* Content area */}
          <div className="w-full lg:flex-1 overflow-y-auto p-6 sm:p-8 bg-gray-50 dark:bg-[#1A1A1A]" {...stripDebugProps(props)}>
            {activeTab === 'general' && (
              <div className="space-y-6">
                <SettingsPanel
                  title="Appearance"
                  description="Choose your preferred light or dark theme."
                >
                  <div className="flex flex-col sm:flex-row gap-4">
                    <div 
                      className={`
                        flex-1 p-4 rounded-lg border-2 cursor-pointer transition-all duration-200
                        ${!isDarkMode ? 'border-blue-500 bg-blue-50' : 'border-gray-200 dark:border-gray-700'}
                      `}
                      onClick={() => toggleTheme('light')}
                    >
                      <div className="flex items-center justify-between mb-2">
                        <h4 className="font-medium text-gray-900">Light Mode</h4>
                        {!isDarkMode && <Icon name="check_circle" className="text-blue-500" />}
                      </div>
                      <div className="bg-white border border-gray-200 rounded-md p-2">
                        <div className="h-2 w-8 bg-blue-500 rounded mb-2"></div>
                        <div className="h-2 w-16 bg-gray-300 rounded mb-2"></div>
                        <div className="h-2 w-10 bg-gray-300 rounded"></div>
                      </div>
                    </div>
                    
                    <div 
                      className={`
                        flex-1 p-4 rounded-lg border-2 cursor-pointer transition-all duration-200
                        ${isDarkMode ? 'border-blue-500 bg-gray-800' : 'border-gray-200 dark:border-gray-700'}
                      `}
                      onClick={() => toggleTheme('dark')}
                    >
                      <div className="flex items-center justify-between mb-2">
                        <h4 className="font-medium text-white">Dark Mode</h4>
                        {isDarkMode && <Icon name="check_circle" className="text-blue-500" />}
                      </div>
                      <div className="bg-gray-900 border border-gray-700 rounded-md p-2">
                        <div className="h-2 w-8 bg-blue-500 rounded mb-2"></div>
                        <div className="h-2 w-16 bg-gray-700 rounded mb-2"></div>
                        <div className="h-2 w-10 bg-gray-700 rounded"></div>
                      </div>
                    </div>
                  </div>
                </SettingsPanel>

                <SettingsPanel
                  title="Application Settings"
                  description="Configure general application settings."
                >
                  <div className="space-y-4">
                    <Button
                      variant="outline"
                      iconLeft={<Icon name="attach_money" />}
                      onClick={handleUpdatePrices}
                      fullWidth
                    >
                      Update Card Prices
                    </Button>
                    
                    {onStartTutorial && (
                      <Button
                        variant="outline"
                        iconLeft={<Icon name="help_outline" />}
                        onClick={onStartTutorial}
                        fullWidth
                      >
                        Start Tutorial
                      </Button>
                    )}
                  </div>
                </SettingsPanel>

                {(collections.length > 1 || collections.some(c => c !== 'All Cards')) && (
                <SettingsPanel
                  title="Manage Collections"
                  description="Delete a collection (must have at least one)."
                >
                  {collections.length <= 1 ? (
                    <p className={`text-center py-2 ${isDarkMode ? 'text-gray-400' : 'text-gray-600'}`}>
                      No collections available to delete.
                    </p>
                  ) : (
                    <div className="space-y-3">
                      <select 
                        className={`w-full rounded-lg p-3 focus:ring-2 focus:ring-indigo-500 focus:border-indigo-500 ${
                          isDarkMode 
                            ? 'bg-[#0F0F0F] text-white border border-[#ffffff1a]' 
                            : 'bg-white text-gray-800 border border-gray-300'
                        }`}
                        value={collectionToDelete}
                        onChange={(e) => setCollectionToDelete(e.target.value)}
                      >
                        <option value="">Select Collection...</option>
                        {collections
                          .filter(name => name !== 'All Cards')
                          .map((collection) => (
                            <option key={collection} value={collection}>
                              {collection}
                            </option>
                          ))
                        }
                      </select>
                      <Button
                        variant="danger"
                        onClick={() => {
                          if (collectionToDelete) {
                            onDeleteCollection(collectionToDelete);
                            setCollectionToDelete('');
                            refreshCollections?.();
                          }
                        }}
                        disabled={!collectionToDelete}
                        fullWidth
                      >
                        Delete Selected Collection
                      </Button>
                    </div>
                  )}
                </SettingsPanel>
                )}
              </div>
            )}
            
            {activeTab === 'account' && (
              <div className="space-y-6">
                <SettingsPanel
                  title="Personal Information"
                  description="Update your personal information and profile settings."
                >
                  {/* Profile form fields */}
                  <div className="grid grid-cols-1 md:grid-cols-2 gap-4">
                    <FormField
                      id="firstName"
                      label="First Name"
                      type="text"
                      name="firstName"
                      value={profile.firstName || ''}
                      onChange={handleProfileChange}
                    />
                    <FormField
                      id="lastName"
                      label="Last Name"
                      type="text"
                      name="lastName"
                      value={profile.lastName || ''}
                      onChange={handleProfileChange}
                    />
                    <FormField
                      id="companyName"
                      label="Company Name (Optional)"
                      type="text"
                      name="companyName"
                      value={profile.companyName || ''}
                      onChange={handleProfileChange}
                    />
                    <FormField
                      id="mobileNumber"
                      label="Mobile Number (Optional)"
                      type="tel"
                      name="mobileNumber"
                      value={profile.mobileNumber || ''}
                      onChange={handleProfileChange}
                    />
                    <div className="md:col-span-2">
                      <FormField
                        id="address"
                        label="Address (Optional)"
                        type="text"
                        name="address"
                        value={profile.address || ''}
                        onChange={handleProfileChange}
                      />
                    </div>
                  </div>
                  <div className="flex justify-end mt-4">
                    <Button 
                      variant="primary"
                      onClick={handleProfileSave}
                    >
                      Save Profile
                    </Button>
                  </div>
                </SettingsPanel>

                <SettingsPanel
                  title="Sign Out"
                  description="Sign out of your account and return to the login screen."
                  expandable={undefined}
                >
                  {userData && (
                    <div className="flex items-center space-x-4 mb-6 bg-[#0a101c] p-4 rounded-lg">
                      <div className="w-12 h-12 bg-indigo-600 rounded-full flex items-center justify-center text-white font-medium">
                        {userData.firstName ? userData.firstName.charAt(0) : '?'}
                      </div>
                      <div>
                        <div className="text-white font-medium">
                          {userData.firstName} {userData.lastName}
                        </div>
                        <div className="text-gray-400 text-sm">
                          {currentUser ? currentUser.email : 'Not signed in'}
                        </div>
                      </div>
                    </div>
                  )}
                  {onSignOut && (
                    <Button
                      variant="outline"
                      onClick={onSignOut}
                      iconLeft={<Icon name="logout" />}
                      fullWidth
                    >
                      Sign Out
                    </Button>
                  )}
                </SettingsPanel>
              </div>
            )}
            
            {activeTab === 'development' && (
              <div className="space-y-6">
                <SettingsPanel
                  title="Data Management"
                  description="Analyze and manage your card data storage to ensure everything is up to date."
                >
<<<<<<< HEAD
                  <div className="space-y-6">
                    {/* Data Backup & Restore */}
                    <div>
                      <h4 className="font-medium mb-2">Data Backup & Restore</h4>
                      <p className="text-sm text-gray-600 dark:text-gray-400 mb-4">
                        Backup and restore your card collection data.
                      </p>
                      <div className="grid grid-cols-1 gap-2">
                        <Button
                          onClick={() => handleCloudRestore()}
                          disabled={isCloudRestoring}
                          variant="outline"
                          size="md"
                          className="w-full"
                          leftIcon={<Icon name="cloud_download" />}
                        >
                          {isCloudRestoring ? 'Restoring...' : 'Restore from Cloud'}
                        </Button>
                        
                        <Button
                          onClick={() => handleCloudBackup()}
                          disabled={isCloudBackingUp}
                          variant="outline"
                          size="md"
                          className="w-full"
                          leftIcon={<Icon name="cloud_upload" />}
                        >
                          {isCloudBackingUp ? 'Backing up...' : 'Backup to Cloud'}
                        </Button>
                        
                        <Button
                          onClick={handleImport}
                          disabled={isImporting}
                          variant="outline"
                          size="md"
                          className="w-full"
                          leftIcon={<Icon name="upload_file" />}
                        >
                          {isImporting ? 'Restoring...' : 'Restore from File'}
                        </Button>
                        
                        <Button
                          onClick={handleExport}
                          disabled={isExporting}
                          variant="outline"
                          size="md"
                          className="w-full"
                          leftIcon={<Icon name="download" />}
                        >
                          {isExporting ? 'Exporting...' : 'Backup to File'}
                        </Button>
                      </div>
                      
                      {/* Progress bar for cloud operations */}
                      {(isCloudBackingUp || isCloudRestoring) && (
                        <div className="mt-4">
                          <div className="w-full bg-gray-200 dark:bg-gray-700 rounded-full h-2.5 mb-1">
                            <div 
                              className="bg-blue-600 h-2.5 rounded-full transition-all duration-300" 
                              style={{ width: `${cloudSyncProgress}%` }}
                            ></div>
                          </div>
                          <p className="text-xs text-gray-600 dark:text-gray-400">{cloudSyncStatus}</p>
                        </div>
                      )}
                    </div>
                    
                    {/* Advanced Data Management */}
                    <div>
                      <h4 className="font-medium mb-2">Security & Maintenance</h4>
                      <p className="text-sm text-gray-600 dark:text-gray-400 mb-4">
                        Tools for data security verification and maintenance.
                      </p>
                      <div className="grid grid-cols-1 gap-2">
                        <Button
                          onClick={handleVerifyDataSecurity}
                          disabled={isImportingBaseData}
                          variant="outline"
                          size="md"
                          className="w-full"
                          leftIcon={<Icon name="security" />}
                        >
                          {isImportingBaseData ? 'Checking...' : 'Verify Data Security'}
                        </Button>
                        
                        <Button
                          onClick={handleUpdatePrices}
                          disabled={isUpdatingPrices}
                          variant="outline"
                          size="md"
                          className="w-full"
                          leftIcon={<Icon name="update" />}
                        >
                          {isUpdatingPrices ? 'Updating...' : 'Update Prices'}
                        </Button>
                      </div>
                    </div>
                    
                    {/* Hidden file inputs */}
                    <input 
                      type="file" 
                      ref={fileInputRef} 
                      style={{ display: 'none' }} 
                      onChange={handleFileChange}
                      accept=".zip,.json"
                    />
                    <input 
                      type="file" 
                      ref={importBaseDataRef} 
                      style={{ display: 'none' }} 
                      onChange={handleImportBaseDataChange}
                      accept=".json"
                    />
                  </div>
=======
                  <DataManagementSection />
                </SettingsPanel>

                <SettingsPanel
                  title="Cloud Backup & Restore"
                  description="Back up and restore your collections data to and from the cloud"
                >
                  <CloudSync 
                    onExportData={onExportData}
                    onImportCollection={onImportCollection}
                  />
>>>>>>> 2d21c4f1
                </SettingsPanel>

                <SettingsPanel
                  title="Advanced Actions"
                  description="Be careful with these options as they may affect your data."
                >
                  <div className="space-y-4">
                    <Button
                      variant="danger"
                      iconLeft={<Icon name="delete_forever" />}
                      onClick={handleResetData}
                      fullWidth
                    >
                      Reset All Data
                    </Button>
                  </div>
                </SettingsPanel>

                <SettingsPanel
                  title="Development Resources"
                  description="Access development tools and resources for the Pokemon Card Tracker app."
                >
                  <div className="bg-white dark:bg-[#1B2131] rounded-lg p-4 border border-gray-200 dark:border-indigo-900/20">
                    <h4 className="font-medium text-gray-900 dark:text-white mb-2 flex items-center">
                      <Icon name="widgets" className="text-indigo-400 mr-2" />
                      Component Library
                    </h4>
                    <p className="text-sm text-gray-500 dark:text-gray-400 mb-3">
                      View and reference all design system components used throughout the application.
                    </p>
                    <div className="flex justify-end">
                      <Button
                        variant="outline"
                        onClick={() => {
                          window.location.href = '/component-library';
                          onClose();
                        }}
                        iconLeft={<Icon name="launch" />}
                      >
                        Open Library
                      </Button>
                    </div>
                  </div>
                </SettingsPanel>
              </div>
            )}
          </div>
        </div>
      </Modal>

      {/* Custom ConfirmDialog for Reset All Data */}
      <ConfirmDialog
        isOpen={showResetConfirm}
        onClose={handleCancelReset}
        onConfirm={handleConfirmReset}
        title="Reset All Data"
        message="Are you sure you want to reset all data? This action cannot be undone."
      />

      {/* Custom ConfirmDialog for Fix Data Security */}
      <ConfirmDialog
        isOpen={showSecurityFixConfirm}
        onClose={() => setShowSecurityFixConfirm(false)}
        onConfirm={handleFixDataSecurity}
        title="Fix Data Security"
        message="Are you sure you want to fix the data security issue? This will re-associate your data with your user ID."
      />

      {/* Hidden file inputs */}
      <input
        type="file"
        ref={fileInputRef}
        onChange={handleFileChange}
        accept=".zip,.json"
        className="hidden"
      />
      <input
        type="file"
        ref={importBaseDataRef}
        onChange={handleImportBaseDataChange}
        accept=".json"
        className="hidden"
      />
    </>
  );
};

export default SettingsModal;<|MERGE_RESOLUTION|>--- conflicted
+++ resolved
@@ -1,33 +1,16 @@
 import React, { useState, useRef, useEffect } from 'react';
 import PropTypes from 'prop-types';
-<<<<<<< HEAD
 import { storage, functions, httpsCallable } from '../../services/firebase';
 import { stripDebugProps } from '../../utils/stripDebugProps';
 import { Modal, Button, ConfirmDialog, Icon, toast as toastService } from '../';
-=======
-import { useTheme } from '../contexts/ThemeContext';
-import Icon from '../atoms/Icon';
-import { Modal, Button, ConfirmDialog } from '../';
->>>>>>> 2d21c4f1
 import FormField from '../molecules/FormField';
 import SettingsPanel from '../molecules/SettingsPanel';
 import SettingsNavItem from '../atoms/SettingsNavItem';
-<<<<<<< HEAD
 import { useTheme } from '../contexts/ThemeContext';
 import { useAuth } from '../contexts/AuthContext';
 import { ref, uploadBytes, getDownloadURL } from 'firebase/storage';
 import JSZip from 'jszip';
 import db from '../../services/db';
-=======
-import '../styles/animations.css';
-import { ref, uploadBytes, getDownloadURL } from 'firebase/storage';
-import { storage } from '../../firebase';
-import { useAuth } from '../contexts/AuthContext';
-import JSZip from 'jszip';
-import { stripDebugProps } from '../../utils/stripDebugProps';
-import DataManagementSection from '../../components/DataManagementSection';
-import CloudSync from '../../components/CloudSync';
->>>>>>> 2d21c4f1
 
 /**
  * SettingsModal Component
@@ -60,7 +43,6 @@
   const [isRenaming, setIsRenaming] = useState(false);
   const [newCollectionName, setNewCollectionName] = useState('');
   const [isExporting, setIsExporting] = useState(false);
-<<<<<<< HEAD
   const [isCloudBackingUp, setIsCloudBackingUp] = useState(false);
   const [isCloudRestoring, setIsCloudRestoring] = useState(false);
   const [cloudSyncProgress, setCloudSyncProgress] = useState(0);
@@ -71,8 +53,6 @@
   const [isImportingBaseData, setIsImportingBaseData] = useState(false);
   const [isImporting, setIsImporting] = useState(false);
   const [isFixingSecurity, setIsFixingSecurity] = useState(false);
-=======
->>>>>>> 2d21c4f1
   const [activeTab, setActiveTab] = useState('general');
   const [collectionToDelete, setCollectionToDelete] = useState('');
   const [profile, setProfile] = useState({
@@ -326,7 +306,6 @@
     setShowResetConfirm(false);
   };
 
-<<<<<<< HEAD
   // Handle cloud backup
   const handleCloudBackup = async () => {
     if (!currentUser) {
@@ -535,8 +514,6 @@
     }
   };
 
-=======
->>>>>>> 2d21c4f1
   return (
     <>
       <Modal
@@ -811,7 +788,6 @@
                   title="Data Management"
                   description="Analyze and manage your card data storage to ensure everything is up to date."
                 >
-<<<<<<< HEAD
                   <div className="space-y-6">
                     {/* Data Backup & Restore */}
                     <div>
@@ -926,19 +902,6 @@
                       accept=".json"
                     />
                   </div>
-=======
-                  <DataManagementSection />
-                </SettingsPanel>
-
-                <SettingsPanel
-                  title="Cloud Backup & Restore"
-                  description="Back up and restore your collections data to and from the cloud"
-                >
-                  <CloudSync 
-                    onExportData={onExportData}
-                    onImportCollection={onImportCollection}
-                  />
->>>>>>> 2d21c4f1
                 </SettingsPanel>
 
                 <SettingsPanel
